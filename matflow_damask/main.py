'`matflow_damask.main.py`'

import os
import copy
import json
from textwrap import dedent
from pathlib import Path

import hickle
import numpy as np
import pkg_resources
from damask_parse import (
    read_HDF5_file,
    write_load_case,
    write_geom,
    write_material,
    write_numerics,
)
from damask_parse.utils import (
    get_header_lines,
    parse_damask_spectral_version_info,
    validate_orientations,
    volume_element_from_2D_microstructure,
    add_volume_element_buffer_zones,
    validate_orientations,
    validate_volume_element,
)
from damask_parse import __version__ as damask_parse_version
from matflow.scripting import get_wrapper_script
from matflow.utils import working_directory
from matflow_damask import (
    input_mapper,
    output_mapper,
    cli_format_mapper,
    sources_mapper,
    func_mapper,
    register_output_file,
    software_versions,
)
from matflow_damask.utils import get_by_path, set_by_path


def read_orientation_coordinate_system(path):
    with Path(path).open('r') as handle:
        return json.load(handle)


@func_mapper(task='generate_microstructure_seeds', method='random')
def seeds_from_random(size, num_grains, phase_label, grid_size=None,
                      orientation_coordinate_system=None):
    from damask import seeds
    from damask import Rotation

    size = np.array(size)
    grid_size = grid_size and np.array(grid_size)

    position = seeds.from_random(size, num_grains, cells=grid_size)
    rotation = Rotation.from_random(shape=(num_grains,))

    out = {
        'microstructure_seeds': {
            'position': position,
            'orientations': {
                'type': 'quat',
                'quaternions': rotation.quaternion,
                'orientation_coordinate_system': orientation_coordinate_system,
                'unit_cell_alignment': {
                    'x': 'a',
                    'z': 'c',
                },
                'P': -1,
            },
            'size': size,
            'random_seed': None,
            'phase_label': phase_label,
        }
    }
    return out


@func_mapper(task='sample_texture', method='from_random')
def orientations_from_random(num_orientations,
                             orientation_coordinate_system=None):
    from damask import Rotation

    rotation = Rotation.from_random(shape=(num_orientations,))

    out = {
        'orientations': {
            'type': 'quat',
            'quaternions': rotation.quaternion,
            'orientation_coordinate_system': orientation_coordinate_system,
            'unit_cell_alignment': {
                'x': 'a',
                'z': 'c',
            },
            'P': -1,
        },
    }
    return out


@input_mapper('load.yaml', 'simulate_volume_element_loading', 'CP_FFT')
@input_mapper('load.yaml', 'simulate_orientations_loading', 'Taylor')
def write_damask_load_case(path, load_case):
    path = Path(path)
    write_load_case(path.parent, load_case, name=path.name)


@input_mapper('geom.vtr', 'simulate_volume_element_loading', 'CP_FFT')
def write_damask_geom(path, volume_element):
    path = Path(path)
    write_geom(path.parent, volume_element, name=path.name)


@input_mapper('material.yaml', 'simulate_volume_element_loading', 'CP_FFT')
def write_damask_material(path, homogenization_schemes, volume_element,
                          single_crystal_parameters,
                          single_crystal_parameter_perturbation, phases,
                          texture_alignment_method):

    # TODO: sort out texture alignment

    # Apply a perturbation to a specific single-crystal parameter:
    if (
        single_crystal_parameters and
        single_crystal_parameter_perturbation and
        single_crystal_parameter_perturbation['perturbation']
    ):
        single_crystal_parameters = copy.deepcopy(single_crystal_parameters)
        scale_factor = (1 + single_crystal_parameter_perturbation['perturbation'])
        address = single_crystal_parameter_perturbation.get('address')
        set_by_path(
            single_crystal_parameters,
            address,
            get_by_path(single_crystal_parameters, address) * scale_factor,
        )
    phases = copy.deepcopy(phases)

    # Merge single-crystal properties into phases:
    for phase_label in phases.keys():

        SC_params_name = phases[phase_label]['mechanical']['plastic'].pop(
            'single_crystal_parameters',
            None
        )
        if SC_params_name:
            SC_params = single_crystal_parameters[SC_params_name]
<<<<<<< HEAD
            phases[phase_label]['mechanical']['plastic'].update(**SC_params)

    path = Path(path)
    write_material(
        homog_schemes=homogenization_schemes,
        phases=phases,
        volume_element=volume_element,
        dir_path=path.parent,
        name=path.name,
    )


@input_mapper('material.yaml', 'simulate_orientations_loading', 'Taylor')
def write_damask_taylor_material(path, orientations, phases):
    # Convert orientations to quats and check size
    orientations = validate_orientations(orientations)
    num_oris = orientations.get('quaternions').shape[0]
    if num_oris % 8 != 0:
        msg = ('Number of orientations must be a multiple of 8.')
        raise ValueError(msg)
    num_oris_per_mat = num_oris // 8

    # Check only 1 phase and get name
    if len(phases) != 1:
        msg = ('Only one phase should be specified.')
        raise ValueError(msg)
    pahse_name = list(phases.keys())[0]

    volume_element = {
        'element_material_idx': np.arange(8).reshape([2, 2, 2]),
        'grid_size': np.array([2, 2, 2]),
        'size': [1.0, 1.0, 1.0],

        'constituent_material_idx': np.arange(8).repeat(num_oris_per_mat),
        'constituent_material_fraction': np.full(num_oris, 1. / num_oris_per_mat),
        'constituent_phase_label': np.full(num_oris, pahse_name),
        'constituent_orientation_idx': np.arange(num_oris),
        'material_homog': np.full(8, 'Taylor'),
        'orientations': orientations,
    }
    homogenization_schemes = {'Taylor': {
        'mechanical': {'type': 'isostrain'},
        'N_constituents': num_oris_per_mat,
    }}

    path = Path(path)
    write_geom(path.parent, volume_element, name='geom.vtr')
=======
            phases[phase_label]['plasticity'].update(**SC_params)
>>>>>>> 3a688a1f
    write_material(
        homog_schemes=homogenization_schemes,
        phases=phases,
        volume_element=volume_element,
        dir_path=path.parent,
        name=path.name,
    )


@input_mapper('numerics.yaml', 'simulate_volume_element_loading', 'CP_FFT')
@input_mapper('numerics.yaml', 'simulate_orientations_loading', 'Taylor')
def write_damask_numerics(path, numerics):
    if numerics:
        path = Path(path)
        write_numerics(path.parent, numerics, name=path.name)


@output_mapper('volume_element_response', 'simulate_volume_element_loading', 'CP_FFT')
<<<<<<< HEAD
def read_damask_hdf5_file(hdf5_path, incremental_data=None, volume_data=None,
                          phase_data=None, field_data=None, grain_data=None,
                          operations=None):
    return read_HDF5_file(hdf5_path, incremental_data=incremental_data,
                          volume_data=volume_data, phase_data=phase_data,
                          field_data=field_data, grain_data=grain_data,
                          operations=operations)
=======
def read_damask_hdf5_file(hdf5_path, incremental_data, operations=None, visualise=None):

    out = read_HDF5_file(hdf5_path, incremental_data, operations=operations)

    if visualise is not None:

        if visualise is True:
            visualise = {}

        os.mkdir('viz')
        with working_directory('viz'):

            from damask import Result

            result = Result(hdf5_path)

            incs = visualise.pop('increments', None)
            if incs:
                if not isinstance(incs, list):
                    incs = [incs]
                incs_normed = []
                for i in incs:
                    if i >= 0:
                        i_normed = i
                    else:
                        i_normed = len(result.increments) + i
                    incs_normed.append(i_normed)
                result.pick('increments', incs_normed)
            result.to_vtk(**visualise)

    return out


@input_mapper('phase_label.txt', 'generate_volume_element', 'random_voronoi_OLD')
@input_mapper('phase_label.txt', 'generate_volume_element', 'random_voronoi_from_orientations_OLD')
def write_phase_label(path, microstructure_seeds):
    with Path(path).open('w') as handle:
        handle.write(f'{microstructure_seeds["phase_label"]}\n')


@input_mapper('homog_label.txt', 'generate_volume_element', 'random_voronoi_OLD')
@input_mapper('homog_label.txt', 'generate_volume_element', 'random_voronoi_from_orientations_OLD')
def write_homog_label(path, homog_label):
    with Path(path).open('w') as handle:
        handle.write(f'{homog_label}\n')


@input_mapper('orientation.seeds', 'generate_volume_element', 'random_voronoi_OLD')
def write_microstructure_seeds(path, microstructure_seeds):

    grid_size = microstructure_seeds['grid_size']
    position = microstructure_seeds['position']

    eulers = microstructure_seeds['orientations']['euler_angles']
    if not microstructure_seeds['orientations']['euler_degrees']:
        eulers = np.rad2deg(eulers)

    data = np.hstack([position, eulers, np.arange(1, len(position) + 1)[:, None]])

    header = f"""
        3 header
        grid a {grid_size[0]} b {grid_size[1]} c {grid_size[2]}
        microstructures {len(data)}
        1_pos 2_pos 3_pos 1_euler 2_euler 3_euler microstructure
    """

    fmt = ['%20.16f'] * 6 + ['%10g']
    header = dedent(header).strip()
    np.savetxt(path, data, header=header, comments='', fmt=fmt)


@input_mapper(
    'orientation.seeds',
    'generate_volume_element',
    'random_voronoi_from_orientations_OLD'
)
def write_microstructure_new_orientations(path, microstructure_seeds, orientations):

    grid_size = microstructure_seeds['grid_size']
    position = microstructure_seeds['position']

    if (
        'unit_cell_alignment' not in orientations or
        'x' not in orientations['unit_cell_alignment'] or
        orientations['unit_cell_alignment']['x'] != 'a'
    ):
        msg = ('Orientations to be written to a DAMASK seeds file must have '
               'DAMASK-compatible `unit_cell_alignment`: x parallel to a.')
        # TODO: allow conversion here.
        raise NotImplementedError(msg)

    eulers = orientations['euler_angles']
    if not orientations['euler_degrees']:
        eulers = np.rad2deg(eulers)

    data = np.hstack([position, eulers, np.arange(1, len(position) + 1)[:, None]])

    header = f"""
        3 header
        grid a {grid_size[0]} b {grid_size[1]} c {grid_size[2]}
        microstructures {len(data)}
        1_pos 2_pos 3_pos 1_euler 2_euler 3_euler microstructure
    """
>>>>>>> 3a688a1f


@output_mapper('orientations_response', 'simulate_orientations_loading', 'Taylor')
def read_damask_hdf5_file_2(hdf5_path, incremental_data=None, volume_data=None,
                            phase_data=None, operations=None):
    return read_HDF5_file(hdf5_path, incremental_data=incremental_data,
                          volume_data=volume_data, phase_data=phase_data,
                          operations=operations)


@func_mapper(task='generate_volume_element', method='extrusion')
def volume_element_from_microstructure_image(microstructure_image, depth, image_axes,
                                             phase_label, homog_label):
    out = {
        'volume_element': volume_element_from_2D_microstructure(
            microstructure_image,
            phase_label,
            homog_label,
            depth,
            image_axes,
        )
    }
    return out

@func_mapper(task='modify_volume_element', method='add_buffer_zones')
def modify_volume_element_add_buffer_zones(volume_element, buffer_sizes,
                                           phase_ids, phase_labels, homog_label, order):
    out = {
        'volume_element': add_volume_element_buffer_zones(
            volume_element, buffer_sizes, phase_ids, phase_labels, homog_label, order
        )
    }
    return out

@func_mapper(task='modify_volume_element', method='new_orientations')
def modify_volume_element_new_orientations(volume_element, volume_element_response):

    n_grains = volume_element['orientations']['quaternions'].shape[0]
    n_fragments = volume_element_response['orientations']['data']['quaternions'].shape[1]

    old_oris = volume_element_response['orientations']['data']['quaternions'][-1]
    random_index = np.random.randint(n_fragments, size=n_grains) ; print("randomindex array size: ", random_index.shape)
    volume_element['orientations']['quaternions'] = old_oris[random_index, :]

    print("old orientations array shape: ", old_oris.shape, "\nnew orientations array shape: ", old_oris[random_index, :].shape) # DEBUG
    
    out = {'volume_element': volume_element}
    return out

@func_mapper(task='modify_volume_element', method='geometry')
def modify_volume_element_geometry(volume_element, volume_element_response):

    print("\nold_geomsize:", volume_element['size']) # DEBUG
    volume_element['size'] = np.matmul(volume_element_response['def_grad']['data'][-1], volume_element['size'])
    print("\nnew_geomsize:", volume_element['size']) # DEBUG
    
    out = { 'volume_element': volume_element }
    return out
    

@func_mapper(task='visualise_volume_element', method='VTK')
def visualise_volume_element(volume_element):
    path = Path('geom.vtr')
    write_geom(path.parent, volume_element, name=path.name)


@func_mapper(task='generate_volume_element', method='random_voronoi')
def generate_volume_element_random_voronoi_2(microstructure_seeds, grid_size, homog_label,
                                             scale_morphology, scale_update_size,
                                             buffer_phase_size, buffer_phase_label):
    out = generate_volume_element_random_voronoi(
        microstructure_seeds,
        grid_size,
        homog_label,
        scale_morphology,
        scale_update_size,
        buffer_phase_size,
        buffer_phase_label,
        orientations=None,
    )
    return out


@func_mapper(task='generate_volume_element', method='random_voronoi_from_orientations')
def generate_volume_element_random_voronoi_orientations_2(microstructure_seeds, grid_size,
                                                          homog_label, scale_morphology,
                                                          scale_update_size,
                                                          buffer_phase_size,
                                                          buffer_phase_label,
                                                          orientations):
    out = generate_volume_element_random_voronoi(
        microstructure_seeds,
        grid_size,
        homog_label,
        scale_morphology,
        scale_update_size,
        buffer_phase_size,
        buffer_phase_label,
        orientations=orientations,
    )
    return out


def generate_volume_element_random_voronoi(microstructure_seeds, grid_size, homog_label,
                                           scale_morphology, scale_update_size,
                                           buffer_phase_size, buffer_phase_label,
                                           orientations=None):
    from damask import Grid

    grid_obj = Grid.from_Voronoi_tessellation(
        cells=np.array(grid_size),
        size=np.array(microstructure_seeds['size']),
        seeds=np.array(microstructure_seeds['position'])
    )

    if scale_morphology is not None:
        scale_morphology = np.array(scale_morphology)

        original_cells = grid_obj.cells
        new_cells = original_cells * scale_morphology
        grid_scaled = grid_obj.scale(new_cells)

        if scale_update_size:
            original_size = grid_obj.size
            new_size = original_size * scale_morphology
            grid_scaled.size = new_size

        grid_obj = grid_scaled

    phase_labels = [microstructure_seeds['phase_label']]
    if buffer_phase_size is not None:
        original_cells = grid_obj.cells
        original_size = grid_obj.size

        new_cells = original_cells + np.array(buffer_phase_size)
        new_size = original_size * (new_cells / original_cells)

        grid_canvased = grid_obj.canvas(cells=new_cells)
        grid_canvased.size = new_size

        grid_obj = grid_canvased
        phase_labels.append(buffer_phase_label)

    volume_element = {
        'orientations': orientations or microstructure_seeds['orientations'],
        'element_material_idx': grid_obj.material,
        'grid_size': grid_obj.cells.tolist(),
        'size': grid_obj.size.astype(float).tolist(),
        'phase_labels': phase_labels,
        'homog_label': homog_label,
    }
    volume_element = validate_volume_element(volume_element)
    return {'volume_element': volume_element}


@software_versions()
def get_versions(executable='DAMASK_spectral'):
    'Get versions of pertinent software associated with this extension.'

    out = {
        'DAMASK_spectral': parse_damask_spectral_version_info(executable=executable),
        'damask (Python)': {'version': pkg_resources.get_distribution('damask').version},
        'damask-parse (Python)': {'version': damask_parse_version},
    }
    return out


register_output_file('VTR_file', 'geom.vtr', 'visualise_volume_element', 'VTK')<|MERGE_RESOLUTION|>--- conflicted
+++ resolved
@@ -146,7 +146,6 @@
         )
         if SC_params_name:
             SC_params = single_crystal_parameters[SC_params_name]
-<<<<<<< HEAD
             phases[phase_label]['mechanical']['plastic'].update(**SC_params)
 
     path = Path(path)
@@ -194,9 +193,7 @@
 
     path = Path(path)
     write_geom(path.parent, volume_element, name='geom.vtr')
-=======
-            phases[phase_label]['plasticity'].update(**SC_params)
->>>>>>> 3a688a1f
+
     write_material(
         homog_schemes=homogenization_schemes,
         phases=phases,
@@ -215,18 +212,14 @@
 
 
 @output_mapper('volume_element_response', 'simulate_volume_element_loading', 'CP_FFT')
-<<<<<<< HEAD
 def read_damask_hdf5_file(hdf5_path, incremental_data=None, volume_data=None,
                           phase_data=None, field_data=None, grain_data=None,
-                          operations=None):
-    return read_HDF5_file(hdf5_path, incremental_data=incremental_data,
-                          volume_data=volume_data, phase_data=phase_data,
-                          field_data=field_data, grain_data=grain_data,
-                          operations=operations)
-=======
-def read_damask_hdf5_file(hdf5_path, incremental_data, operations=None, visualise=None):
-
-    out = read_HDF5_file(hdf5_path, incremental_data, operations=operations)
+                          operations=None, visualise=None):
+
+    out = read_HDF5_file(hdf5_path, incremental_data=incremental_data,
+                         volume_data=volume_data, phase_data=phase_data,
+                         field_data=field_data, grain_data=grain_data,
+                         operations=operations)
 
     if visualise is not None:
 
@@ -257,79 +250,6 @@
     return out
 
 
-@input_mapper('phase_label.txt', 'generate_volume_element', 'random_voronoi_OLD')
-@input_mapper('phase_label.txt', 'generate_volume_element', 'random_voronoi_from_orientations_OLD')
-def write_phase_label(path, microstructure_seeds):
-    with Path(path).open('w') as handle:
-        handle.write(f'{microstructure_seeds["phase_label"]}\n')
-
-
-@input_mapper('homog_label.txt', 'generate_volume_element', 'random_voronoi_OLD')
-@input_mapper('homog_label.txt', 'generate_volume_element', 'random_voronoi_from_orientations_OLD')
-def write_homog_label(path, homog_label):
-    with Path(path).open('w') as handle:
-        handle.write(f'{homog_label}\n')
-
-
-@input_mapper('orientation.seeds', 'generate_volume_element', 'random_voronoi_OLD')
-def write_microstructure_seeds(path, microstructure_seeds):
-
-    grid_size = microstructure_seeds['grid_size']
-    position = microstructure_seeds['position']
-
-    eulers = microstructure_seeds['orientations']['euler_angles']
-    if not microstructure_seeds['orientations']['euler_degrees']:
-        eulers = np.rad2deg(eulers)
-
-    data = np.hstack([position, eulers, np.arange(1, len(position) + 1)[:, None]])
-
-    header = f"""
-        3 header
-        grid a {grid_size[0]} b {grid_size[1]} c {grid_size[2]}
-        microstructures {len(data)}
-        1_pos 2_pos 3_pos 1_euler 2_euler 3_euler microstructure
-    """
-
-    fmt = ['%20.16f'] * 6 + ['%10g']
-    header = dedent(header).strip()
-    np.savetxt(path, data, header=header, comments='', fmt=fmt)
-
-
-@input_mapper(
-    'orientation.seeds',
-    'generate_volume_element',
-    'random_voronoi_from_orientations_OLD'
-)
-def write_microstructure_new_orientations(path, microstructure_seeds, orientations):
-
-    grid_size = microstructure_seeds['grid_size']
-    position = microstructure_seeds['position']
-
-    if (
-        'unit_cell_alignment' not in orientations or
-        'x' not in orientations['unit_cell_alignment'] or
-        orientations['unit_cell_alignment']['x'] != 'a'
-    ):
-        msg = ('Orientations to be written to a DAMASK seeds file must have '
-               'DAMASK-compatible `unit_cell_alignment`: x parallel to a.')
-        # TODO: allow conversion here.
-        raise NotImplementedError(msg)
-
-    eulers = orientations['euler_angles']
-    if not orientations['euler_degrees']:
-        eulers = np.rad2deg(eulers)
-
-    data = np.hstack([position, eulers, np.arange(1, len(position) + 1)[:, None]])
-
-    header = f"""
-        3 header
-        grid a {grid_size[0]} b {grid_size[1]} c {grid_size[2]}
-        microstructures {len(data)}
-        1_pos 2_pos 3_pos 1_euler 2_euler 3_euler microstructure
-    """
->>>>>>> 3a688a1f
-
-
 @output_mapper('orientations_response', 'simulate_orientations_loading', 'Taylor')
 def read_damask_hdf5_file_2(hdf5_path, incremental_data=None, volume_data=None,
                             phase_data=None, operations=None):
@@ -366,10 +286,11 @@
 def modify_volume_element_new_orientations(volume_element, volume_element_response):
 
     n_grains = volume_element['orientations']['quaternions'].shape[0]
-    n_fragments = volume_element_response['orientations']['data']['quaternions'].shape[1]
-
-    old_oris = volume_element_response['orientations']['data']['quaternions'][-1]
-    random_index = np.random.randint(n_fragments, size=n_grains) ; print("randomindex array size: ", random_index.shape)
+    n_fragments = volume_element_response['incremental_data']['orientations']['data']['quaternions'].shape[1]
+
+    old_oris = volume_element_response['incremental_data']['orientations']['data']['quaternions'][-1]
+    random_index = np.random.randint(n_fragments, size=n_grains)
+    print("randomindex array size: ", random_index.shape)
     volume_element['orientations']['quaternions'] = old_oris[random_index, :]
 
     print("old orientations array shape: ", old_oris.shape, "\nnew orientations array shape: ", old_oris[random_index, :].shape) # DEBUG
@@ -381,7 +302,7 @@
 def modify_volume_element_geometry(volume_element, volume_element_response):
 
     print("\nold_geomsize:", volume_element['size']) # DEBUG
-    volume_element['size'] = np.matmul(volume_element_response['def_grad']['data'][-1], volume_element['size'])
+    volume_element['size'] = np.matmul(volume_element_response['incremental_data']['def_grad']['data'][-1], volume_element['size'])
     print("\nnew_geomsize:", volume_element['size']) # DEBUG
     
     out = { 'volume_element': volume_element }
