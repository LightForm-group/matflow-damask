--- conflicted
+++ resolved
@@ -76,9 +76,6 @@
     return out
 
 
-<<<<<<< HEAD
-@input_mapper('load.yaml', 'simulate_volume_element_loading', 'CP_FFT')
-=======
 @func_mapper(task='sample_texture', method='from_random')
 def orientations_from_random(num_orientations,
                              orientation_coordinate_system=None):
@@ -101,37 +98,8 @@
     return out
 
 
-@output_mapper('volume_element', 'generate_volume_element', 'random_voronoi_OLD')
-@output_mapper('volume_element', 'generate_volume_element', 'random_voronoi_from_orientations_OLD')
-def read_damask_geom(geom_path, ori_coord_system_path, phase_label_path, homog_label_path,
-                     model_coordinate_system, buffer_phase_label):
-
-    # TODO: coord systems:
-    # volume_element['model_coordinate_system'] = model_coordinate_system
-    # ori_coord_sys = read_orientation_coordinate_system(ori_coord_system_path)
-    # volume_element['orientation_coordinate_system'] = ori_coord_sys
-
-    with Path(phase_label_path).open('r') as handle:
-        phase_labels = [handle.read().strip()]
-
-    with Path(homog_label_path).open('r') as handle:
-        homog_label = handle.read().strip()
-
-    if buffer_phase_label:
-        phase_labels.append(buffer_phase_label)
-
-    volume_element = geom_to_volume_element(
-        geom_path,
-        phase_labels=phase_labels,
-        homog_label=homog_label,
-    )
-
-    return volume_element
-
-
-@input_mapper('load.load', 'simulate_volume_element_loading', 'CP_FFT')
-@input_mapper('load.load', 'simulate_orientrations_loading', 'Taylor')
->>>>>>> b0dcc4db
+@input_mapper('load.yaml', 'simulate_volume_element_loading', 'CP_FFT')
+@input_mapper('load.yaml', 'simulate_orientrations_loading', 'Taylor')
 def write_damask_load_case(path, load_case):
     path = Path(path)
     write_load_case(path.parent, load_case, name=path.name)
@@ -179,8 +147,6 @@
             phases[phase_label]['mechanical']['plastic'].update(**SC_params)
 
     path = Path(path)
-<<<<<<< HEAD
-=======
     write_material(
         homog_schemes=homogenization_schemes,
         phases=phases,
@@ -225,7 +191,6 @@
 
     path = Path(path)
     write_geom(volume_element, path.parent / 'geom.geom')
->>>>>>> b0dcc4db
     write_material(
         homog_schemes=homogenization_schemes,
         phases=phases,
