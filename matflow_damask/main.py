--- conflicted
+++ resolved
@@ -444,7 +444,6 @@
     return {'volume_element': volume_element}
 
 
-<<<<<<< HEAD
 @func_mapper(task='generate_volume_element', method='from_damask_input_files')
 def generate_volume_element_from_damask_input_files(geom_path, material_path):
     geom_dat = read_geom(geom_path)
@@ -459,7 +458,6 @@
     out = {'volume_element': volume_element}
     return out
 
-=======
 @func_mapper(task='generate_volume_element', method='dual_phase_ti_alpha_colony')
 def generate_RVE_dual_phase_ti_alpha_colony(grid_size, alpha_particle_axes_ratio,
                                             alpha_particle_centres, alpha_orientation,
@@ -519,7 +517,6 @@
     volume_element = validate_volume_element(volume_element)
     
     return {'volume_element': volume_element}    
->>>>>>> d2e8a29e
 
 @software_versions()
 def get_versions(executable='DAMASK_spectral'):
