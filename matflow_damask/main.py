--- conflicted
+++ resolved
@@ -25,10 +25,7 @@
     validate_orientations,
     volume_element_from_2D_microstructure,
     add_volume_element_buffer_zones,
-<<<<<<< HEAD
     validate_orientations,
-=======
->>>>>>> 3f776974
     validate_volume_element,
 )
 from damask_parse import __version__ as damask_parse_version
@@ -84,12 +81,12 @@
     return out
 
 
-<<<<<<< HEAD
+
 @func_mapper(task='sample_texture', method='from_random')
 def orientations_from_random(num_orientations,
                              orientation_coordinate_system=None):
     from damask import Rotation
-=======
+
 @func_mapper(task='generate_volume_element', method='from_damask_input_files')
 def generate_volume_element_from_damask_input_files(geom_path, material_path):
     
@@ -129,7 +126,6 @@
 
     if buffer_phase_label:
         phase_labels.append(buffer_phase_label)
->>>>>>> 3f776974
 
     rotation = Rotation.from_random(shape=(num_orientations,))
 
